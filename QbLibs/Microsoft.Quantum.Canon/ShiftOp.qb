<<<<<<< HEAD
﻿namespace Microsoft.Quantum.Canon {
=======
namespace Microsoft.Quantum.Canon {
>>>>>>> dfeb0907

    // NB: the following are stubs to allow this file to at least parse, even without
    //     defining the correct action of the operations.

    operation LEStub( target : LittleEndian)  : ()
    {
        Body { }
    }

    operation BEStub( target : BigEndian)  : ()
    {
        Body { }
    }

    // Design notes:
    //
    //     We want a single operation that either performs a cyclic shift
    //     or drops a qubit, depending on the value of an argument.
    //     The most natural means of doing so might be to have a Boolean
    //     argument, but that's not currently in the language (see Solid #406).
    //
    //     As a next best thing, we could use global constants to kluge together
    //     an enum-like concept, but that's also not in the language at the moment.
    //
    //     In lieu, we take an Int argument instead, and document the values we
    //     accept.

    /// <summary>
    ///     Given an operation acting on a little-endian register
    ///         |q0 q1 . q?>,
    ///     returns a new operation acting on the big end-shifted register
    ///         |q? q0 q1 . q??1>,
    ///     with qubit q? being dropped if the cyclic argument is 0.
    /// </summary>
    /// <param name="cyclic">Specifies if the shift is cyclic (1) or drops
    ///     shifted qubits (0).</param>
    /// <param name="op">Operation whose action is to be shifted.</param>
    operation BigShiftOpLE(cyclic : Int, op : (LittleEndian => ()))  : (LittleEndian => ())
    {
        Body {
            return LEStub
        }
    }

    /// <summary>
    ///     Given an operation acting on a little-endian register
    ///         |q0 q1 . q?>,
    ///     returns a new operation acting on the little end-shifted register
    ///         |q1 . q?>,
    ///     with qubit q0 being dropped being dropped if the cyclic argument is 0.
    /// </summary>
    operation LittleShiftOpLE(cyclic : Int, op : (LittleEndian => ()))  : (LittleEndian => ())
    {
        Body {
            return LEStub
        }
    }

    /// <summary>
    ///     Given an operation acting on a little-endian register
    ///         |q? q??1 . q0>,
    ///     returns a new operation acting on the big end-shifted register
    ///         |q??1 . q0>,
    ///     with qubit q? being dropped being dropped if the cyclic argument is 0.
    /// </summary>
    operation BigShiftOpBE(cyclic : Int, op : (BigEndian => ()))  : (BigEndian => ())
    {
        Body {
            return BEStub
        }
    }

    /// <summary>
    ///     Given an operation acting on a big-endian register
    ///         |q? q??1 . q0>,
    ///     returns a new operation acting on the little end-shifted register
    ///         |q? q??1 . q1>,
    ///     with qubit q0 being dropped being dropped if the cyclic argument is 0.
    /// </summary>
    operation LittleShiftOpBE(cyclic : Int, op : (BigEndian => ()))  : (BigEndian => ())
    {
        Body {
            return BEStub
        }
    }

    // Design notes:
    //     We want to expose a signature of the form
    //         ((LittleEndian) => ()) => ((LittleEndian) => ())
    //     for each operation. With partial application, this is easiest to
    //     do by having an "impl" operation of the form
    //         (((LittleEndian) => ()), LittleEndian)
    //     that we partially apply on the second argument.
    //
    //     There are only two shifts (left and right),
    //     but they need to be exposed using both BE and LE types,
    //     each of which has different naming conventions.
    //     Depending on the variance rules in Solid #511, we may need to split
    //     the two "impl" operations into four to remove UDT labels.
    //     For example:

    operation RightShiftOpImpl(cyclic : Int, op : (LittleEndian => ()),  target : LittleEndian)  : ()
    {
        Body {
            // TODO
        }
    }

}<|MERGE_RESOLUTION|>--- conflicted
+++ resolved
@@ -1,8 +1,4 @@
-<<<<<<< HEAD
-﻿namespace Microsoft.Quantum.Canon {
-=======
 namespace Microsoft.Quantum.Canon {
->>>>>>> dfeb0907
 
     // NB: the following are stubs to allow this file to at least parse, even without
     //     defining the correct action of the operations.
